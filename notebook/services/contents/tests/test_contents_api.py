# coding: utf-8
"""Test the contents webservice API."""

from contextlib import contextmanager
from functools import partial
import io
import json
import os
import shutil
from unicodedata import normalize

pjoin = os.path.join

import requests

from ..filecheckpoints import GenericFileCheckpoints

from traitlets.config import Config
from notebook.utils import url_path_join, url_escape, to_os_path
from notebook.tests.launchnotebook import NotebookTestBase, assert_http_error
from nbformat import write, from_dict
from nbformat.v4 import (
    new_notebook, new_markdown_cell,
)
from nbformat import v2
from ipython_genutils import py3compat
from ipython_genutils.tempdir import TemporaryDirectory

try: #PY3
    from base64 import encodebytes, decodebytes
except ImportError: #PY2
    from base64 import encodestring as encodebytes, decodestring as decodebytes


def uniq_stable(elems):
    """uniq_stable(elems) -> list

    Return from an iterable, a list of all the unique elements in the input,
    maintaining the order in which they first appear.
    """
    seen = set()
    return [x for x in elems if x not in seen and not seen.add(x)]

def notebooks_only(dir_model):
    return [nb for nb in dir_model['content'] if nb['type']=='notebook']

def dirs_only(dir_model):
    return [x for x in dir_model['content'] if x['type']=='directory']


class API(object):
    """Wrapper for contents API calls."""
    def __init__(self, request):
        self.request = request

    def _req(self, verb, path, body=None, params=None):
        response = self.request(verb,
                url_path_join('api/contents', path),
                data=body, params=params,
        )
        response.raise_for_status()
        return response

    def list(self, path='/'):
        return self._req('GET', path)

    def read(self, path, type=None, format=None, content=None):
        params = {}
        if type is not None:
            params['type'] = type
        if format is not None:
            params['format'] = format
        if content == False:
            params['content'] = '0'
        return self._req('GET', path, params=params)

    def create_untitled(self, path='/', ext='.ipynb'):
        body = None
        if ext:
            body = json.dumps({'ext': ext})
        return self._req('POST', path, body)

    def mkdir_untitled(self, path='/'):
        return self._req('POST', path, json.dumps({'type': 'directory'}))

    def copy(self, copy_from, path='/'):
        body = json.dumps({'copy_from':copy_from})
        return self._req('POST', path, body)

    def create(self, path='/'):
        return self._req('PUT', path)

    def upload(self, path, body):
        return self._req('PUT', path, body)

    def mkdir(self, path='/'):
        return self._req('PUT', path, json.dumps({'type': 'directory'}))

    def copy_put(self, copy_from, path='/'):
        body = json.dumps({'copy_from':copy_from})
        return self._req('PUT', path, body)

    def save(self, path, body):
        return self._req('PUT', path, body)

    def delete(self, path='/'):
        return self._req('DELETE', path)

    def rename(self, path, new_path):
        body = json.dumps({'path': new_path})
        return self._req('PATCH', path, body)

    def get_checkpoints(self,  path):
        return self._req('GET', url_path_join(path, 'checkpoints'))

    def new_checkpoint(self,  path):
        return self._req('POST', url_path_join(path, 'checkpoints'))

    def restore_checkpoint(self, path, checkpoint_id):
        return self._req('POST', url_path_join(path, 'checkpoints', checkpoint_id))

    def delete_checkpoint(self, path, checkpoint_id):
        return self._req('DELETE', url_path_join(path, 'checkpoints', checkpoint_id))

class APITest(NotebookTestBase):
    """Test the kernels web service API"""
    dirs_nbs = [('', 'inroot'),
                ('Directory with spaces in', 'inspace'),
                (u'unicodé', 'innonascii'),
                ('foo', 'a'),
                ('foo', 'b'),
                ('foo', 'name with spaces'),
                ('foo', u'unicodé'),
                ('foo/bar', 'baz'),
                ('ordering', 'A'),
                ('ordering', 'b'),
                ('ordering', 'C'),
                (u'å b', u'ç d'),
               ]
    hidden_dirs = ['.hidden', '__pycache__']

    # Don't include root dir.
    dirs = uniq_stable([py3compat.cast_unicode(d) for (d,n) in dirs_nbs[1:]])
    top_level_dirs = {normalize('NFC', d.split('/')[0]) for d in dirs}

    @staticmethod
    def _blob_for_name(name):
        return name.encode('utf-8') + b'\xFF'

    @staticmethod
    def _txt_for_name(name):
        return u'%s text file' % name
    
    def to_os_path(self, api_path):
        return to_os_path(api_path, root=self.notebook_dir)
    
    def make_dir(self, api_path):
        """Create a directory at api_path"""
        os_path = self.to_os_path(api_path)
        try:
            os.makedirs(os_path)
        except OSError:
            print("Directory already exists: %r" % os_path)

    def make_txt(self, api_path, txt):
        """Make a text file at a given api_path"""
        os_path = self.to_os_path(api_path)
        with io.open(os_path, 'w', encoding='utf-8') as f:
            f.write(txt)
    
    def make_blob(self, api_path, blob):
        """Make a binary file at a given api_path"""
        os_path = self.to_os_path(api_path)
        with io.open(os_path, 'wb') as f:
            f.write(blob)
    
    def make_nb(self, api_path, nb):
        """Make a notebook file at a given api_path"""
        os_path = self.to_os_path(api_path)
        
        with io.open(os_path, 'w', encoding='utf-8') as f:
            write(nb, f, version=4)

    def delete_dir(self, api_path):
        """Delete a directory at api_path, removing any contents."""
        os_path = self.to_os_path(api_path)
        shutil.rmtree(os_path, ignore_errors=True)
        with assert_http_error(400):
            shutil.rmtree(u'å b')

    def delete_file(self, api_path):
        """Delete a file at the given path if it exists."""
        if self.isfile(api_path):
            os.unlink(self.to_os_path(api_path))
    
    def isfile(self, api_path):
        return os.path.isfile(self.to_os_path(api_path))
    
    def isdir(self, api_path):
        return os.path.isdir(self.to_os_path(api_path))

    def setUp(self):
        for d in (self.dirs + self.hidden_dirs):
            self.make_dir(d)
            self.addCleanup(partial(self.delete_dir, d))

        for d, name in self.dirs_nbs:
            # create a notebook
            nb = new_notebook()
            nbname = u'{}/{}.ipynb'.format(d, name)
            self.make_nb(nbname, nb)
            self.addCleanup(partial(self.delete_file, nbname))

            # create a text file
            txt = self._txt_for_name(name)
            txtname = u'{}/{}.txt'.format(d, name)
            self.make_txt(txtname, txt)
            self.addCleanup(partial(self.delete_file, txtname))

            blob = self._blob_for_name(name)
            blobname = u'{}/{}.blob'.format(d, name)
            self.make_blob(blobname, blob)
            self.addCleanup(partial(self.delete_file, blobname))

        self.api = API(self.request)

    def test_list_notebooks(self):
        nbs = notebooks_only(self.api.list().json())
        self.assertEqual(len(nbs), 1)
        self.assertEqual(nbs[0]['name'], 'inroot.ipynb')

        nbs = notebooks_only(self.api.list('/Directory with spaces in/').json())
        self.assertEqual(len(nbs), 1)
        self.assertEqual(nbs[0]['name'], 'inspace.ipynb')

        nbs = notebooks_only(self.api.list(u'/unicodé/').json())
        self.assertEqual(len(nbs), 1)
        self.assertEqual(nbs[0]['name'], 'innonascii.ipynb')
        self.assertEqual(nbs[0]['path'], u'unicodé/innonascii.ipynb')

        nbs = notebooks_only(self.api.list('/foo/bar/').json())
        self.assertEqual(len(nbs), 1)
        self.assertEqual(nbs[0]['name'], 'baz.ipynb')
        self.assertEqual(nbs[0]['path'], 'foo/bar/baz.ipynb')

        nbs = notebooks_only(self.api.list('foo').json())
        self.assertEqual(len(nbs), 4)
        nbnames = { normalize('NFC', n['name']) for n in nbs }
        expected = [ u'a.ipynb', u'b.ipynb', u'name with spaces.ipynb', u'unicodé.ipynb']
        expected = { normalize('NFC', name) for name in expected }
        self.assertEqual(nbnames, expected)

        nbs = notebooks_only(self.api.list('ordering').json())
        nbnames = {n['name'] for n in nbs}
        expected = {'A.ipynb', 'b.ipynb', 'C.ipynb'}
        self.assertEqual(nbnames, expected)

    def test_list_dirs(self):
        dirs = dirs_only(self.api.list().json())
        dir_names = {normalize('NFC', d['name']) for d in dirs}
        self.assertEqual(dir_names, self.top_level_dirs)  # Excluding hidden dirs

    def test_get_dir_no_content(self):
        for d in self.dirs:
            model = self.api.read(d, content=False).json()
            self.assertEqual(model['path'], d)
            self.assertEqual(model['type'], 'directory')
            self.assertIn('content', model)
            self.assertEqual(model['content'], None)

    def test_list_nonexistant_dir(self):
        with assert_http_error(404):
            self.api.list('nonexistant')

    def test_get_nb_contents(self):
        for d, name in self.dirs_nbs:
            path = url_path_join(d, name + '.ipynb')
            nb = self.api.read(path).json()
            self.assertEqual(nb['name'], u'%s.ipynb' % name)
            self.assertEqual(nb['path'], path)
            self.assertEqual(nb['type'], 'notebook')
            self.assertIn('content', nb)
            self.assertEqual(nb['format'], 'json')
            self.assertIn('metadata', nb['content'])
            self.assertIsInstance(nb['content']['metadata'], dict)

    def test_get_nb_no_content(self):
        for d, name in self.dirs_nbs:
            path = url_path_join(d, name + '.ipynb')
            nb = self.api.read(path, content=False).json()
            self.assertEqual(nb['name'], u'%s.ipynb' % name)
            self.assertEqual(nb['path'], path)
            self.assertEqual(nb['type'], 'notebook')
            self.assertIn('content', nb)
            self.assertEqual(nb['content'], None)

    def test_get_nb_invalid(self):
        nb = {
            'nbformat': 4,
            'metadata': {},
            'cells': [{
                'cell_type': 'wrong',
                'metadata': {},
            }],
        }
        path = u'å b/Validate tést.ipynb'
        self.make_txt(path, py3compat.cast_unicode(json.dumps(nb)))
        model = self.api.read(path).json()
        self.assertEqual(model['path'], path)
        self.assertEqual(model['type'], 'notebook')
        self.assertIn('content', model)
        self.assertIn('message', model)
        self.assertIn("validation failed", model['message'].lower())

    def test_get_contents_no_such_file(self):
        # Name that doesn't exist - should be a 404
        with assert_http_error(404):
            self.api.read('foo/q.ipynb')

    def test_get_text_file_contents(self):
        for d, name in self.dirs_nbs:
            path = url_path_join(d, name + '.txt')
            model = self.api.read(path).json()
            self.assertEqual(model['name'], u'%s.txt' % name)
            self.assertEqual(model['path'], path)
            self.assertIn('content', model)
            self.assertEqual(model['format'], 'text')
            self.assertEqual(model['type'], 'file')
            self.assertEqual(model['content'], self._txt_for_name(name))

        # Name that doesn't exist - should be a 404
        with assert_http_error(404):
            self.api.read('foo/q.txt')

        # Specifying format=text should fail on a non-UTF-8 file
        with assert_http_error(400):
            self.api.read('foo/bar/baz.blob', type='file', format='text')

    def test_get_binary_file_contents(self):
        for d, name in self.dirs_nbs:
            path = url_path_join(d, name + '.blob')
            model = self.api.read(path).json()
            self.assertEqual(model['name'], u'%s.blob' % name)
            self.assertEqual(model['path'], path)
            self.assertIn('content', model)
            self.assertEqual(model['format'], 'base64')
            self.assertEqual(model['type'], 'file')
            self.assertEqual(
                decodebytes(model['content'].encode('ascii')),
                self._blob_for_name(name),
            )

        # Name that doesn't exist - should be a 404
        with assert_http_error(404):
            self.api.read('foo/q.txt')

    def test_get_bad_type(self):
        with assert_http_error(400):
            self.api.read(u'unicodé', type='file')  # this is a directory

        with assert_http_error(400):
            self.api.read(u'unicodé/innonascii.ipynb', type='directory')

    def _check_created(self, resp, path, type='notebook'):
        self.assertEqual(resp.status_code, 201)
        location_header = py3compat.str_to_unicode(resp.headers['Location'])
        self.assertEqual(location_header, url_path_join(self.url_prefix, u'api/contents', url_escape(path)))
        rjson = resp.json()
        self.assertEqual(rjson['name'], path.rsplit('/', 1)[-1])
        self.assertEqual(rjson['path'], path)
        self.assertEqual(rjson['type'], type)
        isright = self.isdir if type == 'directory' else self.isfile
        assert isright(path)

    def test_create_untitled(self):
        resp = self.api.create_untitled(path=u'å b')
        self._check_created(resp, u'å b/Untitled.ipynb')

        # Second time
        resp = self.api.create_untitled(path=u'å b')
        self._check_created(resp, u'å b/Untitled1.ipynb')

        # And two directories down
        resp = self.api.create_untitled(path='foo/bar')
        self._check_created(resp, 'foo/bar/Untitled.ipynb')

    def test_create_untitled_txt(self):
        resp = self.api.create_untitled(path='foo/bar', ext='.txt')
        self._check_created(resp, 'foo/bar/untitled.txt', type='file')

        resp = self.api.read(path='foo/bar/untitled.txt')
        model = resp.json()
        self.assertEqual(model['type'], 'file')
        self.assertEqual(model['format'], 'text')
        self.assertEqual(model['content'], '')

    def test_upload(self):
        nb = new_notebook()
        nbmodel = {'content': nb, 'type': 'notebook'}
        path = u'å b/Upload tést.ipynb'
        resp = self.api.upload(path, body=json.dumps(nbmodel))
        self._check_created(resp, path)

    def test_mkdir_untitled(self):
        resp = self.api.mkdir_untitled(path=u'å b')
        self._check_created(resp, u'å b/Untitled Folder', type='directory')

        # Second time
        resp = self.api.mkdir_untitled(path=u'å b')
        self._check_created(resp, u'å b/Untitled Folder 1', type='directory')

        # And two directories down
        resp = self.api.mkdir_untitled(path='foo/bar')
        self._check_created(resp, 'foo/bar/Untitled Folder', type='directory')

    def test_mkdir(self):
        path = u'å b/New ∂ir'
        resp = self.api.mkdir(path)
        self._check_created(resp, path, type='directory')

    def test_mkdir_hidden_400(self):
        with assert_http_error(400):
            resp = self.api.mkdir(u'å b/.hidden')

    def test_upload_txt(self):
        body = u'ünicode téxt'
        model = {
            'content' : body,
            'format'  : 'text',
            'type'    : 'file',
        }
        path = u'å b/Upload tést.txt'
        resp = self.api.upload(path, body=json.dumps(model))

        # check roundtrip
        resp = self.api.read(path)
        model = resp.json()
        self.assertEqual(model['type'], 'file')
        self.assertEqual(model['format'], 'text')
        self.assertEqual(model['content'], body)

    def test_upload_b64(self):
        body = b'\xFFblob'
        b64body = encodebytes(body).decode('ascii')
        model = {
            'content' : b64body,
            'format'  : 'base64',
            'type'    : 'file',
        }
        path = u'å b/Upload tést.blob'
        resp = self.api.upload(path, body=json.dumps(model))

        # check roundtrip
        resp = self.api.read(path)
        model = resp.json()
        self.assertEqual(model['type'], 'file')
        self.assertEqual(model['path'], path)
        self.assertEqual(model['format'], 'base64')
        decoded = decodebytes(model['content'].encode('ascii'))
        self.assertEqual(decoded, body)

    def test_upload_v2(self):
        nb = v2.new_notebook()
        ws = v2.new_worksheet()
        nb.worksheets.append(ws)
        ws.cells.append(v2.new_code_cell(input='print("hi")'))
        nbmodel = {'content': nb, 'type': 'notebook'}
        path = u'å b/Upload tést.ipynb'
        resp = self.api.upload(path, body=json.dumps(nbmodel))
        self._check_created(resp, path)
        resp = self.api.read(path)
        data = resp.json()
        self.assertEqual(data['content']['nbformat'], 4)

    def test_copy(self):
        resp = self.api.copy(u'å b/ç d.ipynb', u'å b')
        self._check_created(resp, u'å b/ç d-Copy1.ipynb')
        
        resp = self.api.copy(u'å b/ç d.ipynb', u'å b')
        self._check_created(resp, u'å b/ç d-Copy2.ipynb')
    
    def test_copy_copy(self):
        resp = self.api.copy(u'å b/ç d.ipynb', u'å b')
        self._check_created(resp, u'å b/ç d-Copy1.ipynb')
        
        resp = self.api.copy(u'å b/ç d-Copy1.ipynb', u'å b')
        self._check_created(resp, u'å b/ç d-Copy2.ipynb')
    
    def test_copy_path(self):
        resp = self.api.copy(u'foo/a.ipynb', u'å b')
        self._check_created(resp, u'å b/a.ipynb')
        
        resp = self.api.copy(u'foo/a.ipynb', u'å b')
        self._check_created(resp, u'å b/a-Copy1.ipynb')

    def test_copy_put_400(self):
        with assert_http_error(400):
            resp = self.api.copy_put(u'å b/ç d.ipynb', u'å b/cøpy.ipynb')

    def test_copy_dir_400(self):
        # can't copy directories
        with assert_http_error(400):
            resp = self.api.copy(u'å b', u'foo')

    def test_delete(self):
        for d, name in self.dirs_nbs:
            print('%r, %r' % (d, name))
            resp = self.api.delete(url_path_join(d, name + '.ipynb'))
            self.assertEqual(resp.status_code, 204)

        for d in self.dirs + ['/']:
            nbs = notebooks_only(self.api.list(d).json())
            print('------')
            print(d)
            print(nbs)
            self.assertEqual(nbs, [])

    def test_delete_dirs(self):
        # depth-first delete everything, so we don't try to delete empty directories
        for name in sorted(self.dirs + ['/'], key=len, reverse=True):
            listing = self.api.list(name).json()['content']
            for model in listing:
                self.api.delete(model['path'])
        listing = self.api.list('/').json()['content']
        self.assertEqual(listing, [])

    def test_delete_non_empty_dir(self):
<<<<<<< HEAD
        """deleting non-empty dir is allowed"""
        self.api.delete(u'å b')
=======
        """permanentaly deleting non-empty dir raises 400"""
        with assert_http_error(400):
            shutil.rmtree((u'å b', ignore_errors=True)
            # self.api.delete(u'å b')
>>>>>>> 773e55cb

    def test_rename(self):
        resp = self.api.rename('foo/a.ipynb', 'foo/z.ipynb')
        self.assertEqual(resp.headers['Location'].split('/')[-1], 'z.ipynb')
        self.assertEqual(resp.json()['name'], 'z.ipynb')
        self.assertEqual(resp.json()['path'], 'foo/z.ipynb')
        assert self.isfile('foo/z.ipynb')

        nbs = notebooks_only(self.api.list('foo').json())
        nbnames = set(n['name'] for n in nbs)
        self.assertIn('z.ipynb', nbnames)
        self.assertNotIn('a.ipynb', nbnames)

    def test_checkpoints_follow_file(self):

        # Read initial file state
        orig = self.api.read('foo/a.ipynb')

        # Create a checkpoint of initial state
        r = self.api.new_checkpoint('foo/a.ipynb')
        cp1 = r.json()

        # Modify file and save
        nbcontent = json.loads(orig.text)['content']
        nb = from_dict(nbcontent)
        hcell = new_markdown_cell('Created by test')
        nb.cells.append(hcell)
        nbmodel = {'content': nb, 'type': 'notebook'}
        self.api.save('foo/a.ipynb', body=json.dumps(nbmodel))

        # Rename the file.
        self.api.rename('foo/a.ipynb', 'foo/z.ipynb')

        # Looking for checkpoints in the old location should yield no results.
        self.assertEqual(self.api.get_checkpoints('foo/a.ipynb').json(), [])

        # Looking for checkpoints in the new location should work.
        cps = self.api.get_checkpoints('foo/z.ipynb').json()
        self.assertEqual(cps, [cp1])

        # Delete the file.  The checkpoint should be deleted as well.
        self.api.delete('foo/z.ipynb')
        cps = self.api.get_checkpoints('foo/z.ipynb').json()
        self.assertEqual(cps, [])

    def test_rename_existing(self):
        with assert_http_error(409):
            self.api.rename('foo/a.ipynb', 'foo/b.ipynb')

    def test_save(self):
        resp = self.api.read('foo/a.ipynb')
        nbcontent = json.loads(resp.text)['content']
        nb = from_dict(nbcontent)
        nb.cells.append(new_markdown_cell(u'Created by test ³'))

        nbmodel = {'content': nb, 'type': 'notebook'}
        resp = self.api.save('foo/a.ipynb', body=json.dumps(nbmodel))

        nbcontent = self.api.read('foo/a.ipynb').json()['content']
        newnb = from_dict(nbcontent)
        self.assertEqual(newnb.cells[0].source,
                         u'Created by test ³')

    def test_checkpoints(self):
        resp = self.api.read('foo/a.ipynb')
        r = self.api.new_checkpoint('foo/a.ipynb')
        self.assertEqual(r.status_code, 201)
        cp1 = r.json()
        self.assertEqual(set(cp1), {'id', 'last_modified'})
        self.assertEqual(r.headers['Location'].split('/')[-1], cp1['id'])

        # Modify it
        nbcontent = json.loads(resp.text)['content']
        nb = from_dict(nbcontent)
        hcell = new_markdown_cell('Created by test')
        nb.cells.append(hcell)
        # Save
        nbmodel= {'content': nb, 'type': 'notebook'}
        resp = self.api.save('foo/a.ipynb', body=json.dumps(nbmodel))

        # List checkpoints
        cps = self.api.get_checkpoints('foo/a.ipynb').json()
        self.assertEqual(cps, [cp1])

        nbcontent = self.api.read('foo/a.ipynb').json()['content']
        nb = from_dict(nbcontent)
        self.assertEqual(nb.cells[0].source, 'Created by test')

        # Restore cp1
        r = self.api.restore_checkpoint('foo/a.ipynb', cp1['id'])
        self.assertEqual(r.status_code, 204)
        nbcontent = self.api.read('foo/a.ipynb').json()['content']
        nb = from_dict(nbcontent)
        self.assertEqual(nb.cells, [])

        # Delete cp1
        r = self.api.delete_checkpoint('foo/a.ipynb', cp1['id'])
        self.assertEqual(r.status_code, 204)
        cps = self.api.get_checkpoints('foo/a.ipynb').json()
        self.assertEqual(cps, [])

    def test_file_checkpoints(self):
        """
        Test checkpointing of non-notebook files.
        """
        filename = 'foo/a.txt'
        resp = self.api.read(filename)
        orig_content = json.loads(resp.text)['content']

        # Create a checkpoint.
        r = self.api.new_checkpoint(filename)
        self.assertEqual(r.status_code, 201)
        cp1 = r.json()
        self.assertEqual(set(cp1), {'id', 'last_modified'})
        self.assertEqual(r.headers['Location'].split('/')[-1], cp1['id'])

        # Modify the file and save.
        new_content = orig_content + '\nsecond line'
        model = {
            'content': new_content,
            'type': 'file',
            'format': 'text',
        }
        resp = self.api.save(filename, body=json.dumps(model))

        # List checkpoints
        cps = self.api.get_checkpoints(filename).json()
        self.assertEqual(cps, [cp1])

        content = self.api.read(filename).json()['content']
        self.assertEqual(content, new_content)

        # Restore cp1
        r = self.api.restore_checkpoint(filename, cp1['id'])
        self.assertEqual(r.status_code, 204)
        restored_content = self.api.read(filename).json()['content']
        self.assertEqual(restored_content, orig_content)

        # Delete cp1
        r = self.api.delete_checkpoint(filename, cp1['id'])
        self.assertEqual(r.status_code, 204)
        cps = self.api.get_checkpoints(filename).json()
        self.assertEqual(cps, [])

    @contextmanager
    def patch_cp_root(self, dirname):
        """
        Temporarily patch the root dir of our checkpoint manager.
        """
        cpm = self.notebook.contents_manager.checkpoints
        old_dirname = cpm.root_dir
        cpm.root_dir = dirname
        try:
            yield
        finally:
            cpm.root_dir = old_dirname

    def test_checkpoints_separate_root(self):
        """
        Test that FileCheckpoints functions correctly even when it's
        using a different root dir from FileContentsManager.  This also keeps
        the implementation honest for use with ContentsManagers that don't map
        models to the filesystem

        Override this method to a no-op when testing other managers.
        """
        with TemporaryDirectory() as td:
            with self.patch_cp_root(td):
                self.test_checkpoints()

        with TemporaryDirectory() as td:
            with self.patch_cp_root(td):
                self.test_file_checkpoints()


class GenericFileCheckpointsAPITest(APITest):
    """
    Run the tests from APITest with GenericFileCheckpoints.
    """
    config = Config()
    config.FileContentsManager.checkpoints_class = GenericFileCheckpoints

    def test_config_did_something(self):

        self.assertIsInstance(
            self.notebook.contents_manager.checkpoints,
            GenericFileCheckpoints,
        )

<|MERGE_RESOLUTION|>--- conflicted
+++ resolved
@@ -524,17 +524,6 @@
         listing = self.api.list('/').json()['content']
         self.assertEqual(listing, [])
 
-    def test_delete_non_empty_dir(self):
-<<<<<<< HEAD
-        """deleting non-empty dir is allowed"""
-        self.api.delete(u'å b')
-=======
-        """permanentaly deleting non-empty dir raises 400"""
-        with assert_http_error(400):
-            shutil.rmtree((u'å b', ignore_errors=True)
-            # self.api.delete(u'å b')
->>>>>>> 773e55cb
-
     def test_rename(self):
         resp = self.api.rename('foo/a.ipynb', 'foo/z.ipynb')
         self.assertEqual(resp.headers['Location'].split('/')[-1], 'z.ipynb')
